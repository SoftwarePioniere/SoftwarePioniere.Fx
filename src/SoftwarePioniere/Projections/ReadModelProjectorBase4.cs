--- conflicted
+++ resolved
@@ -165,16 +165,7 @@
         }
 
         // ReSharper disable once UnusedMethodReturnValue.Local
-<<<<<<< HEAD
-        private async Task<T> SaveItemAsync(EntityDescriptor<T> item, IMessage domainEvent)//, IDictionary<string, string> state)
-        {
-            if (Context.IsReady)
-            {
-                await Cache.AddAsync(item.EntityId, item.Entity);
-            }
-=======
         private async Task<T> SaveItemAsync(EntityDescriptor<T> item, IMessage domainEvent){
->>>>>>> a815d64c
 
             if (Context.IsLiveProcessing)
             {
